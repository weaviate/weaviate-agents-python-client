import json
from contextlib import asynccontextmanager, contextmanager

import httpx
import pytest
from httpx_sse import ServerSentEvent
from pydantic import ValidationError

from weaviate_agents.classes.query import (
    ProgressMessage,
    QueryAgentCollectionConfig,
    QueryAgentResponse,
    SearchModeResponse,
    StreamedTokens,
)
from weaviate_agents.query import (
    AsyncQueryAgent,
<<<<<<< HEAD
    AsyncQueryAgentSearcher,
    QueryAgent,
    QueryAgentSearcher,
=======
    QueryAgent,
)
from weaviate_agents.query.search import (
    AsyncSearchModeResponse,
    SearchModeResponse,
>>>>>>> 7b5b2aef
)


class DummyClient:
    """A dummy client to simulate the Weaviate client for testing purposes."""

    def __init__(self):
        self._connection = self  # Simulate connection
        self.url = "http://test-url:443"  # Add url attribute
        self.additional_headers = {"Authorization": "test-token"}

    def get_current_bearer_token(self) -> str:
        """Simulate bearer token retrieval from connection.

        Returns:
            str: The test bearer token prefixed with 'Bearer '.
        """
        return "Bearer test-token"


class FakeResponse:
    """A fake HTTP response for testing purposes.

    Attributes:
        status_code (int): The HTTP status code.
        _json (dict): The JSON data to return.
    """

    def __init__(self, status_code: int, json_data: dict):
        self.status_code = status_code
        self.is_error = 400 <= status_code <= 599
        self._json = json_data
        self.text = json_data

    def json(self) -> dict:
        """Return the JSON data of the fake response.

        Returns:
            dict: The JSON data.
        """
        return self._json


FAKE_SUCCESS_JSON = {
    "original_query": "test query",
    "collection_names": ["test_collection"],
    "searches": [
        [
            {
                "collection": "test_collection",
                "queries": ["Test query!"],
                "filters": [
                    [
                        {
                            "filter_type": "integer",
                            "property_name": "prop_int",
                            "operator": "=",
                            "value": 1.0,
                        },
                        {
                            "filter_type": "integer_array",
                            "property_name": "prop_int_aray",
                            "operator": "contains_all",
                            "value": [1.0, 2.0],
                        },
                        {
                            "filter_type": "text",
                            "property_name": "prop_text",
                            "operator": "LIKE",
                            "value": "*something*",
                        },
                        {
                            "filter_type": "text_array",
                            "property_name": "prop_text_array",
                            "operator": "contains_any",
                            "value": ["one", "two"],
                        },
                        {
                            "filter_type": "boolean",
                            "property_name": "prop_bool",
                            "operator": "=",
                            "value": True,
                        },
                        {
                            "filter_type": "boolean_array",
                            "property_name": "prop_bool_array",
                            "operator": "contains_any",
                            "value": [True, False],
                        },
                        {
                            "filter_type": "date_range",
                            "property_name": "prop_date",
                            "value": {
                                "date_from": "2025-01-01T12:01:23Z",
                                "date_to": "2025-01-02T12:01:23Z",
                                "inclusive_from": True,
                                "inclusive_to": True,
                            },
                        },
                        {
                            "filter_type": "date_range",
                            "property_name": "prop_date",
                            "value": {
                                "exact_timestamp": "2025-01-01T12:01:23Z",
                                "operator": "=",
                            },
                        },
                        {
                            "filter_type": "date_array",
                            "property_name": "prop_date_array",
                            "operator": "contains_all",
                            "value": [
                                "2025-01-01T12:01:23Z",
                                "2025-01-02T12:01:23Z",
                            ],
                        },
                        {
                            "filter_type": "geo",
                            "property_name": "prop_geo",
                            "latitude": 10.0,
                            "longitude": 20.0,
                            "max_distance_meters": 30.0,
                        },
                        {
                            "filter_type": "is_null",
                            "property_name": "prop_is_null",
                            "is_null": True,
                        },
                        {
                            "filter_type": "something_new",
                            "property_name": "strange_property",
                            "value": "xyz",
                        },
                    ]
                ],
                "filter_operators": "AND",
            },
            {
                "collection": "test_collection",
                "queries": [None],
                "filters": [
                    [
                        {
                            "filter_type": "integer",
                            "property_name": "prop_int",
                            "operator": "=",
                            "value": 1.0,
                        },
                        {
                            "filter_type": "integer_array",
                            "property_name": "prop_int_aray",
                            "operator": "contains_all",
                            "value": [1.0, 2.0],
                        },
                        {
                            "filter_type": "text",
                            "property_name": "prop_text",
                            "operator": "LIKE",
                            "value": "*something*",
                        },
                        {
                            "filter_type": "text_array",
                            "property_name": "prop_text_array",
                            "operator": "contains_any",
                            "value": ["one", "two"],
                        },
                        {
                            "filter_type": "boolean",
                            "property_name": "prop_bool",
                            "operator": "=",
                            "value": True,
                        },
                        {
                            "filter_type": "boolean_array",
                            "property_name": "prop_bool_array",
                            "operator": "contains_any",
                            "value": [True, False],
                        },
                        {
                            "filter_type": "date_range",
                            "property_name": "prop_date",
                            "value": {
                                "date_from": "2025-01-01T12:01:23Z",
                                "date_to": "2025-01-02T12:01:23Z",
                                "inclusive_from": True,
                                "inclusive_to": True,
                            },
                        },
                        {
                            "filter_type": "date_range",
                            "property_name": "prop_date",
                            "value": {
                                "exact_timestamp": "2025-01-01T12:01:23Z",
                                "operator": "=",
                            },
                        },
                        {
                            "filter_type": "date_array",
                            "property_name": "prop_date_array",
                            "operator": "contains_all",
                            "value": [
                                "2025-01-01T12:01:23Z",
                                "2025-01-02T12:01:23Z",
                            ],
                        },
                        {
                            "filter_type": "geo",
                            "property_name": "prop_geo",
                            "latitude": 10.0,
                            "longitude": 20.0,
                            "max_distance_meters": 30.0,
                        },
                        {
                            "filter_type": "is_null",
                            "property_name": "prop_is_null",
                            "is_null": True,
                        },
                        {
                            "filter_type": "something_new",
                            "property_name": "strange_property",
                            "value": "xyz",
                        },
                    ]
                ],
                "filter_operators": "AND",
            },
        ]
    ],
    "aggregations": [
        [
            {
                "collection": "test_collection",
                "search_query": None,
                "groupby_property": None,
                "aggregations": [
                    {
                        "aggregation_type": "integer",
                        "property_name": "prop_int",
                        "metrics": "MEAN",
                    },
                    {
                        "aggregation_type": "text",
                        "property_name": "prop_text",
                        "metrics": "COUNT",
                        "top_occurrences_limit": 10,
                    },
                    {
                        "aggregation_type": "boolean",
                        "property_name": "prop_bool",
                        "metrics": "PERCENTAGE_TRUE",
                    },
                    {
                        "aggregation_type": "date",
                        "property_name": "prop_date",
                        "metrics": "MAXIMUM",
                    },
                    {
                        "aggregation_type": "something_new",
                        "property_name": "strange_property",
                        "metrics": "XYZ",
                    },
                ],
                "filters": [],
            }
        ]
    ],
    "sources": [{"object_id": "123", "collection": "test_collection"}],
    "usage": {
        "requests": 1,
        "request_tokens": 10,
        "response_tokens": 20,
        "total_tokens": 30,
        "details": {},
    },
    "total_time": 0.1,
    "is_partial_answer": False,
    "missing_information": [],
    "final_answer": "final answer",
}


FAKE_SEARCH_ONLY_SUCCESS_JSON = {
    "original_query": "Test this search only mode!",
    "searches": [
        {
            "queries": ["search query"],
            "filters": [
                [
                    {
                        "filter_type": "integer",
                        "property_name": "test_property",
                        "operator": ">",
                        "value": 0.0,
                    },
                ]
            ],
            "filter_operators": "AND",
            "collection": "test_collection",
        }
    ],
    "usage": {
        "requests": 0,
        "request_tokens": None,
        "response_tokens": None,
        "total_tokens": None,
        "details": None,
    },
    "total_time": 1.5,
    "search_results": {
        "objects": [
            {
                "uuid": "e6dc0a31-76f8-4bd3-b563-677ced6eb557",
                "metadata": {
                    "creation_time": None,
                    "last_update_time": None,
                    "distance": None,
                    "certainty": None,
                    "score": 0.43136916,
                    "explain_score": None,
                    "is_consistent": None,
                    "rerank_score": None,
                },
                "properties": {
                    "test_property": 1.0,
                    "text": "hello",
                },
                "references": None,
                "vector": {},
                "collection": "test_collection",
            },
            {
                "uuid": "cf5401cc-f4f1-4eb9-a6a1-173d34f94339",
                "metadata": {
                    "creation_time": None,
                    "last_update_time": None,
                    "distance": None,
                    "certainty": None,
                    "score": 0.40613216,
                    "explain_score": None,
                    "is_consistent": None,
                    "rerank_score": None,
                },
                "properties": {
                    "test_property": 2.0,
                    "text": "world!",
                },
                "references": None,
                "vector": {},
                "collection": "test_collection",
            },
        ]
    },
}


def fake_post_success(*args, **kwargs) -> FakeResponse:
    """Simulate a successful HTTP POST response.

    Returns:
        FakeResponse: A fake HTTP response with status code 200.
    """
    return FakeResponse(200, FAKE_SUCCESS_JSON)


async def fake_async_post_success(*args, **kwargs) -> FakeResponse:
    return fake_post_success(*args, **kwargs)


def fake_post_search_only_success(*args, **kwargs) -> FakeResponse:
    """Simulate a successful HTTP POST response.

    Returns:
        FakeResponse: A fake HTTP response with status code 200.
    """
    return FakeResponse(200, FAKE_SEARCH_ONLY_SUCCESS_JSON)


async def fake_async_post_search_only_success(*args, **kwargs) -> FakeResponse:
    return fake_post_search_only_success(*args, **kwargs)


def fake_post_failure(*args, **kwargs) -> FakeResponse:
    """Simulate a failed HTTP POST response.

    Returns:
        FakeResponse: A fake HTTP response with a non-200 status code.
    """
    json_data = {
        "error": {
            "message": "Test error message",
            "code": "test_error_code",
            "details": {"info": "test detail"},
        }
    }
    return FakeResponse(400, json_data)


async def fake_async_post_failure(*args, **kwargs):
    return fake_post_failure(*args, **kwargs)


def test_run_success(monkeypatch):
    """Test that QueryAgent.run returns a valid QueryAgentResponse when the HTTP call is successful.

    Returns:
        None.
    """
    monkeypatch.setattr(httpx, "post", fake_post_success)
    dummy_client = DummyClient()
    agent = QueryAgent(
        dummy_client, ["test_collection"], agents_host="http://dummy-agent"
    )
    agent._connection = dummy_client
    agent._headers = dummy_client.additional_headers

    with pytest.warns(UserWarning):
        # Expect a warning when parsing the unkown "something_new" filter/aggregation
        result = agent.run("test query")
    assert isinstance(result, QueryAgentResponse)
    assert result.original_query == "test query"
    assert result.collection_names == ["test_collection"]
    assert result.total_time == 0.1
    assert result.final_answer == "final answer"


<<<<<<< HEAD
def test_configure_search_returns_searcher():
    dummy_client = DummyClient()
    agent = QueryAgent(
        dummy_client, ["test_collection"], agents_host="http://dummy-agent"
    )
    agent._connection = dummy_client
    agent._headers = dummy_client.additional_headers

    searcher = agent.configure_search("test query")
    assert isinstance(searcher, QueryAgentSearcher)


=======
>>>>>>> 7b5b2aef
def test_search_only_mode_success(monkeypatch):
    captured = {}

    def fake_post_with_capture(url, headers=None, json=None, timeout=None):
        captured["json"] = json
        # Return a normal successful response
        return fake_post_search_only_success()

    monkeypatch.setattr(httpx, "post", fake_post_with_capture)
    dummy_client = DummyClient()
    agent = QueryAgent(
        dummy_client, ["test_collection"], agents_host="http://dummy-agent"
    )
    agent._connection = dummy_client
    agent._headers = dummy_client.additional_headers

<<<<<<< HEAD
    searcher = agent.configure_search("test query")
    results = searcher.run(limit=2, offset=0)

=======
    results = agent.search("test query", limit=2)
>>>>>>> 7b5b2aef
    assert isinstance(results, SearchModeResponse)
    # This is first request, so expect no searches to have been posted
    assert captured["json"]["searches"] is None
    assert results.model_dump(mode="json") == FAKE_SEARCH_ONLY_SUCCESS_JSON

    # Reset captured json, then run search for second time
    captured = {}

<<<<<<< HEAD
    results_2 = searcher.run(limit=2, offset=1)
=======
    results_2 = results.next(limit=2, offset=1)
    assert isinstance(results_2, SearchModeResponse)
>>>>>>> 7b5b2aef
    # This time, we expect the original searches to be sent to backend
    assert captured["json"]["searches"] == FAKE_SEARCH_ONLY_SUCCESS_JSON["searches"]
    assert results_2.model_dump(mode="json") == FAKE_SEARCH_ONLY_SUCCESS_JSON


def test_search_only_mode_failure(monkeypatch):
    monkeypatch.setattr(httpx, "post", fake_post_failure)
    dummy_client = DummyClient()
    agent = QueryAgent(
        dummy_client, ["test_collection"], agents_host="http://dummy-agent"
    )
    agent._connection = dummy_client
    agent._headers = dummy_client.additional_headers

    with pytest.raises(Exception) as exc_info:
<<<<<<< HEAD
        searcher = agent.configure_search("test query")
        _ = searcher.run(limit=2, offset=0)
=======
        _ = agent.search("test query", limit=2)
>>>>>>> 7b5b2aef

    assert (
        str(exc_info.value)
        == "{'error': {'message': 'Test error message', 'code': 'test_error_code', 'details': {'info': 'test detail'}}}"
    )


async def test_async_run_success(monkeypatch):
    monkeypatch.setattr(httpx.AsyncClient, "post", fake_async_post_success)
    dummy_client = DummyClient()
    agent = AsyncQueryAgent(
        dummy_client, ["test_collection"], agents_host="http://dummy-agent"
    )
    agent._connection = dummy_client
    agent._headers = dummy_client.additional_headers

    with pytest.warns(UserWarning):
        # Expect a warning when parsing the unkown "something_new" filter/aggregation
        result = await agent.run("test query")
    assert isinstance(result, QueryAgentResponse)
    assert result.original_query == "test query"
    assert result.collection_names == ["test_collection"]
    assert result.total_time == 0.1
    assert result.final_answer == "final answer"


<<<<<<< HEAD
def test_async_configure_search_returns_searcher():
    dummy_client = DummyClient()
    agent = AsyncQueryAgent(
        dummy_client, ["test_collection"], agents_host="http://dummy-agent"
    )
    agent._connection = dummy_client
    agent._headers = dummy_client.additional_headers

    searcher = agent.configure_search("test query")
    assert isinstance(searcher, AsyncQueryAgentSearcher)


=======
>>>>>>> 7b5b2aef
async def test_async_search_only_mode_success(monkeypatch):
    captured = {}

    async def fake_post_with_capture(self, url, headers=None, json=None, timeout=None):
        captured["json"] = json
        # Return a normal successful response
        return await fake_async_post_search_only_success()

    monkeypatch.setattr(httpx.AsyncClient, "post", fake_post_with_capture)
    dummy_client = DummyClient()
    agent = AsyncQueryAgent(
        dummy_client, ["test_collection"], agents_host="http://dummy-agent"
    )
    agent._connection = dummy_client
    agent._headers = dummy_client.additional_headers

<<<<<<< HEAD
    searcher = agent.configure_search("test query")
    results = await searcher.run(limit=2, offset=0)

    assert isinstance(results, SearchModeResponse)
=======
    results = await agent.search("test query", limit=2)
    assert isinstance(results, AsyncSearchModeResponse)
>>>>>>> 7b5b2aef
    # This is first request, so expect no searches to have been posted
    assert captured["json"]["searches"] is None
    assert results.model_dump(mode="json") == FAKE_SEARCH_ONLY_SUCCESS_JSON

    # Reset captured json, then run search for second time
    captured = {}

<<<<<<< HEAD
    results_2 = await searcher.run(limit=2, offset=1)
=======
    results_2 = await results.next(limit=2, offset=1)
    assert isinstance(results_2, AsyncSearchModeResponse)
>>>>>>> 7b5b2aef
    # This time, we expect the original searches to be sent to backend
    assert captured["json"]["searches"] == FAKE_SEARCH_ONLY_SUCCESS_JSON["searches"]
    assert results_2.model_dump(mode="json") == FAKE_SEARCH_ONLY_SUCCESS_JSON


async def test_async_search_only_mode_failure(monkeypatch):
    monkeypatch.setattr(httpx.AsyncClient, "post", fake_async_post_failure)
    dummy_client = DummyClient()
    agent = AsyncQueryAgent(
        dummy_client, ["test_collection"], agents_host="http://dummy-agent"
    )
    agent._connection = dummy_client
    agent._headers = dummy_client.additional_headers

    with pytest.raises(Exception) as exc_info:
<<<<<<< HEAD
        searcher = agent.configure_search("test query")
        _ = await searcher.run(limit=2, offset=0)
=======
        _ = await agent.search("test query", limit=2)
>>>>>>> 7b5b2aef

    assert (
        str(exc_info.value)
        == "{'error': {'message': 'Test error message', 'code': 'test_error_code', 'details': {'info': 'test detail'}}}"
    )


class MockIterSSESuccess:
    response = FakeResponse(200, {})

    def iter_sse(self):
        yield ServerSentEvent(
            event="progress_message",
            data=json.dumps(
                {
                    "output_type": "progress_message",
                    "stage": "query_analysis",
                    "message": "Analyzing query...",
                    "details": {},
                }
            ),
        )
        yield ServerSentEvent(
            event="streamed_tokens",
            data=json.dumps(
                {
                    "output_type": "streamed_tokens",
                    "delta": "final",
                }
            ),
        )
        yield ServerSentEvent(
            event="streamed_tokens",
            data=json.dumps({"output_type": "streamed_tokens", "delta": " answer"}),
        )
        yield ServerSentEvent(event="final_state", data=json.dumps(FAKE_SUCCESS_JSON))

    async def aiter_sse(self):
        for event in self.iter_sse():
            yield event


@contextmanager
def mock_connect_sse_success(*args, **kwargs):
    yield MockIterSSESuccess()


def test_stream_success(monkeypatch):
    monkeypatch.setattr(
        "weaviate_agents.query.query_agent.connect_sse", mock_connect_sse_success
    )
    dummy_client = DummyClient()
    agent = QueryAgent(
        dummy_client, ["test_collection"], agents_host="http://dummy-agent"
    )
    agent._connection = dummy_client
    agent._headers = dummy_client.additional_headers

    all_results = []
    for result in agent.stream("test query"):
        all_results.append(result)

    assert len(all_results) == 4

    assert all_results[0] == ProgressMessage(
        stage="query_analysis", message="Analyzing query..."
    )
    assert all_results[1] == StreamedTokens(delta="final")
    assert all_results[2] == StreamedTokens(delta=" answer")

    assert isinstance(all_results[3], QueryAgentResponse)
    assert all_results[3].original_query == "test query"
    assert all_results[3].collection_names == ["test_collection"]
    assert all_results[3].total_time == 0.1
    assert all_results[3].final_answer == "final answer"


@asynccontextmanager
async def mock_aconnect_sse_success(*args, **kwargs):
    yield MockIterSSESuccess()


async def test_async_stream_success(monkeypatch):
    monkeypatch.setattr(
        "weaviate_agents.query.query_agent.aconnect_sse", mock_aconnect_sse_success
    )
    dummy_client = DummyClient()
    agent = AsyncQueryAgent(
        dummy_client, ["test_collection"], agents_host="http://dummy-agent"
    )
    agent._connection = dummy_client
    agent._headers = dummy_client.additional_headers

    all_results = []
    async for result in agent.stream("test query"):
        all_results.append(result)

    assert len(all_results) == 4

    assert all_results[0] == ProgressMessage(
        stage="query_analysis", message="Analyzing query..."
    )
    assert all_results[1] == StreamedTokens(delta="final")
    assert all_results[2] == StreamedTokens(delta=" answer")

    assert isinstance(all_results[3], QueryAgentResponse)
    assert all_results[3].original_query == "test query"
    assert all_results[3].collection_names == ["test_collection"]
    assert all_results[3].total_time == 0.1
    assert all_results[3].final_answer == "final answer"


def test_run_failure(monkeypatch):
    """Test that QueryAgent.run raises an exception when the HTTP response indicates an error.

    Returns:
        None.
    """
    monkeypatch.setattr(httpx, "post", fake_post_failure)
    dummy_client = DummyClient()
    agent = QueryAgent(
        dummy_client, ["test_collection"], agents_host="http://dummy-agent"
    )
    agent._connection = dummy_client
    agent._headers = dummy_client.additional_headers

    with pytest.raises(Exception) as exc_info:
        agent.run("failure query")

    assert (
        str(exc_info.value)
        == "{'error': {'message': 'Test error message', 'code': 'test_error_code', 'details': {'info': 'test detail'}}}"
    )


async def test_async_run_failure(monkeypatch):
    monkeypatch.setattr(httpx.AsyncClient, "post", fake_async_post_failure)
    dummy_client = DummyClient()
    agent = AsyncQueryAgent(
        dummy_client, ["test_collection"], agents_host="http://dummy-agent"
    )
    agent._connection = dummy_client
    agent._headers = dummy_client.additional_headers

    with pytest.raises(Exception) as exc_info:
        await agent.run("failure query")

    assert (
        str(exc_info.value)
        == "{'error': {'message': 'Test error message', 'code': 'test_error_code', 'details': {'info': 'test detail'}}}"
    )


class MockIterSSEFailure:
    response = FakeResponse(200, {})

    def iter_sse(self):
        yield ServerSentEvent(
            event="progress_message",
            data=json.dumps(
                {
                    "output_type": "progress_message",
                    "stage": "query_analysis",
                    "message": "Analyzing query...",
                    "details": {},
                }
            ),
        )
        yield ServerSentEvent(
            event="error",
            data=json.dumps(
                {
                    "error": {
                        "error": {
                            "message": "Test error message",
                            "code": "test_error_code",
                            "details": {"info": "test detail"},
                        }
                    }
                }
            ),
        )

    async def aiter_sse(self):
        for event in self.iter_sse():
            yield event


@contextmanager
def mock_connect_sse_failure(*args, **kwargs):
    yield MockIterSSEFailure()


def test_stream_failure(monkeypatch):
    monkeypatch.setattr(
        "weaviate_agents.query.query_agent.connect_sse", mock_connect_sse_failure
    )
    dummy_client = DummyClient()
    agent = QueryAgent(
        dummy_client, ["test_collection"], agents_host="http://dummy-agent"
    )
    agent._connection = dummy_client
    agent._headers = dummy_client.additional_headers

    all_results = []
    with pytest.raises(Exception) as exc_info:
        for result in agent.stream("failure query"):
            all_results.append(result)

    # Should have received the progress message before the exception
    assert len(all_results) == 1
    assert all_results[0] == ProgressMessage(
        stage="query_analysis", message="Analyzing query..."
    )
    assert (
        str(exc_info.value)
        == "{'error': {'message': 'Test error message', 'code': 'test_error_code', 'details': {'info': 'test detail'}}}"
    )


@asynccontextmanager
async def mock_aconnect_sse_failure(*args, **kwargs):
    yield MockIterSSEFailure()


async def test_async_stream_failure(monkeypatch):
    monkeypatch.setattr(
        "weaviate_agents.query.query_agent.aconnect_sse", mock_aconnect_sse_failure
    )
    dummy_client = DummyClient()
    agent = AsyncQueryAgent(
        dummy_client, ["test_collection"], agents_host="http://dummy-agent"
    )
    agent._connection = dummy_client
    agent._headers = dummy_client.additional_headers

    all_results = []
    with pytest.raises(Exception) as exc_info:
        async for result in agent.stream("failure query"):
            all_results.append(result)

    # Should have received the progress message before the exception
    assert len(all_results) == 1
    assert all_results[0] == ProgressMessage(
        stage="query_analysis", message="Analyzing query..."
    )
    assert (
        str(exc_info.value)
        == "{'error': {'message': 'Test error message', 'code': 'test_error_code', 'details': {'info': 'test detail'}}}"
    )


def test_query_agent_response_model_validation():
    """Test that the QueryAgentResponse model raises a ValidationError when required fields are missing.

    Returns:
        None.
    """
    incomplete_data = {"original_query": "incomplete query"}
    with pytest.raises(ValidationError):
        QueryAgentResponse(**incomplete_data)


def test_run_with_target_vector(monkeypatch):
    """Test that QueryAgent.run correctly passes the target_vector argument in the request body."""
    captured = {}

    def fake_post_with_capture(url, headers=None, json=None, timeout=None):
        captured["json"] = json
        # Return a normal successful response
        return fake_post_success()

    monkeypatch.setattr(httpx, "post", fake_post_with_capture)
    dummy_client = DummyClient()
    agent = QueryAgent(dummy_client, agents_host="http://dummy-agent")
    agent._connection = dummy_client
    agent._headers = dummy_client.additional_headers

    # Test with single target vector
    with pytest.warns(UserWarning):
        # Expect a warning when parsing the unkown "something_new" filter/aggregation
        result = agent.run(
            "test query",
            collections=[
                QueryAgentCollectionConfig(
                    name="test_collection", target_vector="my_vector"
                )
            ],
        )
    assert isinstance(result, QueryAgentResponse)
    assert captured["json"]["collections"][0]["target_vector"] == "my_vector"

    # Test with multiple target vectors
    with pytest.warns(UserWarning):
        # Expect a warning when parsing the unkown "something_new" filter/aggregation
        result = agent.run(
            "test query",
            collections=[
                QueryAgentCollectionConfig(
                    name="test_collection",
                    target_vector=["first_vector", "second_vector"],
                )
            ],
        )
    assert isinstance(result, QueryAgentResponse)
    assert captured["json"]["collections"][0]["target_vector"] == [
        "first_vector",
        "second_vector",
    ]


async def test_async_run_with_target_vector(monkeypatch):
    captured = {}

    async def fake_async_post_with_capture(*args, **kwargs):
        captured["json"] = kwargs.get("json")
        return await fake_async_post_success()

    monkeypatch.setattr(httpx.AsyncClient, "post", fake_async_post_with_capture)
    dummy_client = DummyClient()
    agent = AsyncQueryAgent(dummy_client, agents_host="http://dummy-agent")
    agent._connection = dummy_client
    agent._headers = dummy_client.additional_headers

    # Test with single target vector
    with pytest.warns(UserWarning):
        # Expect a warning when parsing the unkown "something_new" filter/aggregation
        result = await agent.run(
            "test query",
            collections=[
                QueryAgentCollectionConfig(
                    name="test_collection", target_vector="my_vector"
                )
            ],
        )
    assert isinstance(result, QueryAgentResponse)
    assert captured["json"]["collections"][0]["target_vector"] == "my_vector"

    # Test with multiple target vectors
    with pytest.warns(UserWarning):
        # Expect a warning when parsing the unkown "something_new" filter/aggregation
        result = await agent.run(
            "test query",
            collections=[
                QueryAgentCollectionConfig(
                    name="test_collection",
                    target_vector=["first_vector", "second_vector"],
                )
            ],
        )
    assert isinstance(result, QueryAgentResponse)
    assert captured["json"]["collections"][0]["target_vector"] == [
        "first_vector",
        "second_vector",
    ]


@pytest.mark.parametrize("include_progress", [True, False])
@pytest.mark.parametrize("include_final_state", [True, False])
def test_stream_with_include_progress_and_final_state(
    monkeypatch, include_progress, include_final_state
):
    captured = {}

    @contextmanager
    def mock_connect_sse_capture(json, **kwargs):
        captured["json"] = json
        yield MockIterSSESuccess()

    monkeypatch.setattr(
        "weaviate_agents.query.query_agent.connect_sse", mock_connect_sse_capture
    )
    dummy_client = DummyClient()
    agent = QueryAgent(
        dummy_client, ["test_collection"], agents_host="http://dummy-agent"
    )
    agent._connection = dummy_client
    agent._headers = dummy_client.additional_headers

    # Iterate fully over the stream
    for _ in agent.stream(
        "test query",
        collections=["test_collection"],
        include_progress=include_progress,
        include_final_state=include_final_state,
    ):
        pass
    assert captured["json"]["include_progress"] == include_progress
    assert captured["json"]["include_final_state"] == include_final_state


@pytest.mark.parametrize("include_progress", [True, False])
@pytest.mark.parametrize("include_final_state", [True, False])
async def test_async_stream_with_include_progress_and_final_state(
    monkeypatch, include_progress, include_final_state
):
    captured = {}

    @asynccontextmanager
    async def mock_aconnect_sse_capture(json, **kwargs):
        captured["json"] = json
        yield MockIterSSESuccess()

    monkeypatch.setattr(
        "weaviate_agents.query.query_agent.aconnect_sse", mock_aconnect_sse_capture
    )
    dummy_client = DummyClient()
    agent = AsyncQueryAgent(
        dummy_client, ["test_collection"], agents_host="http://dummy-agent"
    )
    agent._connection = dummy_client
    agent._headers = dummy_client.additional_headers

    # Iterate fully over the stream
    async for _ in agent.stream(
        "test query",
        collections=["test_collection"],
        include_progress=include_progress,
        include_final_state=include_final_state,
    ):
        pass
    assert captured["json"]["include_progress"] == include_progress
    assert captured["json"]["include_final_state"] == include_final_state<|MERGE_RESOLUTION|>--- conflicted
+++ resolved
@@ -10,22 +10,15 @@
     ProgressMessage,
     QueryAgentCollectionConfig,
     QueryAgentResponse,
-    SearchModeResponse,
     StreamedTokens,
 )
 from weaviate_agents.query import (
     AsyncQueryAgent,
-<<<<<<< HEAD
-    AsyncQueryAgentSearcher,
-    QueryAgent,
-    QueryAgentSearcher,
-=======
     QueryAgent,
 )
 from weaviate_agents.query.search import (
     AsyncSearchModeResponse,
     SearchModeResponse,
->>>>>>> 7b5b2aef
 )
 
 
@@ -451,21 +444,6 @@
     assert result.final_answer == "final answer"
 
 
-<<<<<<< HEAD
-def test_configure_search_returns_searcher():
-    dummy_client = DummyClient()
-    agent = QueryAgent(
-        dummy_client, ["test_collection"], agents_host="http://dummy-agent"
-    )
-    agent._connection = dummy_client
-    agent._headers = dummy_client.additional_headers
-
-    searcher = agent.configure_search("test query")
-    assert isinstance(searcher, QueryAgentSearcher)
-
-
-=======
->>>>>>> 7b5b2aef
 def test_search_only_mode_success(monkeypatch):
     captured = {}
 
@@ -482,13 +460,7 @@
     agent._connection = dummy_client
     agent._headers = dummy_client.additional_headers
 
-<<<<<<< HEAD
-    searcher = agent.configure_search("test query")
-    results = searcher.run(limit=2, offset=0)
-
-=======
     results = agent.search("test query", limit=2)
->>>>>>> 7b5b2aef
     assert isinstance(results, SearchModeResponse)
     # This is first request, so expect no searches to have been posted
     assert captured["json"]["searches"] is None
@@ -497,12 +469,8 @@
     # Reset captured json, then run search for second time
     captured = {}
 
-<<<<<<< HEAD
-    results_2 = searcher.run(limit=2, offset=1)
-=======
     results_2 = results.next(limit=2, offset=1)
     assert isinstance(results_2, SearchModeResponse)
->>>>>>> 7b5b2aef
     # This time, we expect the original searches to be sent to backend
     assert captured["json"]["searches"] == FAKE_SEARCH_ONLY_SUCCESS_JSON["searches"]
     assert results_2.model_dump(mode="json") == FAKE_SEARCH_ONLY_SUCCESS_JSON
@@ -518,12 +486,7 @@
     agent._headers = dummy_client.additional_headers
 
     with pytest.raises(Exception) as exc_info:
-<<<<<<< HEAD
-        searcher = agent.configure_search("test query")
-        _ = searcher.run(limit=2, offset=0)
-=======
         _ = agent.search("test query", limit=2)
->>>>>>> 7b5b2aef
 
     assert (
         str(exc_info.value)
@@ -550,21 +513,6 @@
     assert result.final_answer == "final answer"
 
 
-<<<<<<< HEAD
-def test_async_configure_search_returns_searcher():
-    dummy_client = DummyClient()
-    agent = AsyncQueryAgent(
-        dummy_client, ["test_collection"], agents_host="http://dummy-agent"
-    )
-    agent._connection = dummy_client
-    agent._headers = dummy_client.additional_headers
-
-    searcher = agent.configure_search("test query")
-    assert isinstance(searcher, AsyncQueryAgentSearcher)
-
-
-=======
->>>>>>> 7b5b2aef
 async def test_async_search_only_mode_success(monkeypatch):
     captured = {}
 
@@ -581,15 +529,8 @@
     agent._connection = dummy_client
     agent._headers = dummy_client.additional_headers
 
-<<<<<<< HEAD
-    searcher = agent.configure_search("test query")
-    results = await searcher.run(limit=2, offset=0)
-
-    assert isinstance(results, SearchModeResponse)
-=======
     results = await agent.search("test query", limit=2)
     assert isinstance(results, AsyncSearchModeResponse)
->>>>>>> 7b5b2aef
     # This is first request, so expect no searches to have been posted
     assert captured["json"]["searches"] is None
     assert results.model_dump(mode="json") == FAKE_SEARCH_ONLY_SUCCESS_JSON
@@ -597,12 +538,8 @@
     # Reset captured json, then run search for second time
     captured = {}
 
-<<<<<<< HEAD
-    results_2 = await searcher.run(limit=2, offset=1)
-=======
     results_2 = await results.next(limit=2, offset=1)
     assert isinstance(results_2, AsyncSearchModeResponse)
->>>>>>> 7b5b2aef
     # This time, we expect the original searches to be sent to backend
     assert captured["json"]["searches"] == FAKE_SEARCH_ONLY_SUCCESS_JSON["searches"]
     assert results_2.model_dump(mode="json") == FAKE_SEARCH_ONLY_SUCCESS_JSON
@@ -618,12 +555,7 @@
     agent._headers = dummy_client.additional_headers
 
     with pytest.raises(Exception) as exc_info:
-<<<<<<< HEAD
-        searcher = agent.configure_search("test query")
-        _ = await searcher.run(limit=2, offset=0)
-=======
         _ = await agent.search("test query", limit=2)
->>>>>>> 7b5b2aef
 
     assert (
         str(exc_info.value)
