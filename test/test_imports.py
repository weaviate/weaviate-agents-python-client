--- conflicted
+++ resolved
@@ -84,8 +84,6 @@
 
     # Verify all exports are classes
     classes = [
-<<<<<<< HEAD
-=======
         QueryAgentCollectionConfig,
         QueryAgentResponse,
         Source,
@@ -100,7 +98,6 @@
         IntegerPropertyAggregation,
         TextPropertyAggregation,
         BooleanPropertyAggregation,
->>>>>>> f49699b1
         AggregationResult,
         AggregationResultWithCollection,
         AppendPropertyOperation,
@@ -108,7 +105,6 @@
         BooleanMetrics,
         BooleanPropertyAggregation,
         BooleanPropertyFilter,
-        CollectionDescription,
         ComparisonOperator,
         DateArrayPropertyFilter,
         DateMetrics,
