--- conflicted
+++ resolved
@@ -4,16 +4,9 @@
 
 ClientType = TypeVar("ClientType", bound=Union[WeaviateClient, WeaviateAsyncClient])
 
-<<<<<<< HEAD
-class _BaseAgent:
-    """Base class for all agents."""
-=======
 
 class _BaseAgent(Generic[ClientType]):
-    """
-    Base class for all agents.
-    """
->>>>>>> a5c4e28b
+    """Base class for all agents."""
 
     def __init__(
         self,
