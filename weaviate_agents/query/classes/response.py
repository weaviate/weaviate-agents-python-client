--- conflicted
+++ resolved
@@ -48,10 +48,6 @@
     value: float
 
 
-<<<<<<< HEAD
-class TextPropertyFilter(BaseModel):
-    """Filter text properties using equality or LIKE operators."""
-=======
 class IntegerArrayPropertyFilter(KnownPropertyFilterBase):
     """Filter numeric-array properties using comparison operators."""
 
@@ -64,8 +60,7 @@
 
 
 class TextPropertyFilter(KnownPropertyFilterBase):
-    """Filter text properties using equality or LIKE operators"""
->>>>>>> 00df19f1
+    """Filter text properties using equality or LIKE operators."""
 
     filter_type: Literal[KnownFilterType.TEXT] = Field(
         repr=False, default=KnownFilterType.TEXT
@@ -75,10 +70,6 @@
     value: str
 
 
-<<<<<<< HEAD
-class BooleanPropertyFilter(BaseModel):
-    """Filter boolean properties using equality operators."""
-=======
 class TextArrayPropertyFilter(KnownPropertyFilterBase):
     """Filter text-array properties using equality or LIKE operators"""
 
@@ -91,8 +82,7 @@
 
 
 class BooleanPropertyFilter(KnownPropertyFilterBase):
-    """Filter boolean properties using equality operators"""
->>>>>>> 00df19f1
+    """Filter boolean properties using equality operators."""
 
     filter_type: Literal[KnownFilterType.BOOLEAN] = Field(
         repr=False, default=KnownFilterType.BOOLEAN
@@ -217,10 +207,6 @@
     PERCENTAGE_FALSE = "PERCENTAGE_FALSE"
 
 
-<<<<<<< HEAD
-class IntegerPropertyAggregation(BaseModel):
-    """Aggregate numeric properties using statistical functions."""
-=======
 class DateMetrics(str, Enum):
     COUNT = "COUNT"
     MAX = "MAXIMUM"
@@ -228,7 +214,6 @@
     MIN = "MINIMUM"
     MODE = "MODE"
 
->>>>>>> 00df19f1
 
 class KnownAggregationType(str, Enum):
     INTEGER = "integer"
@@ -243,7 +228,7 @@
 
 
 class IntegerPropertyAggregation(KnownPropertyAggregationBase):
-    """Aggregate numeric properties using statistical functions"""
+    """Aggregate numeric properties using statistical functions."""
 
     aggregation_type: Literal[KnownAggregationType.INTEGER] = Field(
         repr=False, default=KnownAggregationType.INTEGER
@@ -251,13 +236,8 @@
     metrics: NumericMetrics
 
 
-<<<<<<< HEAD
-class TextPropertyAggregation(BaseModel):
+class TextPropertyAggregation(KnownPropertyAggregationBase):
     """Aggregate text properties using frequency analysis."""
-=======
-class TextPropertyAggregation(KnownPropertyAggregationBase):
-    """Aggregate text properties using frequency analysis"""
->>>>>>> 00df19f1
 
     aggregation_type: Literal[KnownAggregationType.TEXT] = Field(
         repr=False, default=KnownAggregationType.TEXT
@@ -266,13 +246,9 @@
     top_occurrences_limit: Optional[int] = None
 
 
-<<<<<<< HEAD
-class BooleanPropertyAggregation(BaseModel):
+class BooleanPropertyAggregation(KnownPropertyAggregationBase):
     """Aggregate boolean properties using statistical functions."""
-=======
-class BooleanPropertyAggregation(KnownPropertyAggregationBase):
-    """Aggregate boolean properties using statistical functions"""
->>>>>>> 00df19f1
+
 
     aggregation_type: Literal[KnownAggregationType.BOOLEAN] = Field(
         repr=False, default=KnownAggregationType.BOOLEAN
