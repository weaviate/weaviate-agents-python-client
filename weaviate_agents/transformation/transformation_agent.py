from typing import List, Union
from uuid import UUID

import httpx
from weaviate.client import WeaviateClient

from weaviate_agents.base import _BaseAgent
from weaviate_agents.transformation.classes import (
    AppendPropertyOperation,
    OperationStep,
    OperationType,
    TransformationResponse,
    UpdatePropertyOperation,
)


class TransformationAgent(_BaseAgent):
    """An agent for running large scale transformations on data in Weaviate.

    Warning:
        Weaviate Agents - Transformation Agent is an early stage alpha product. The API is subject to
        breaking changes. Please ensure you are using the latest version of the client.

        For more information, see the [Weaviate Agents - Transformation Agent Docs](https://weaviate.io/developers/agents/transformation)
    """

    def __init__(
        self,
        client: WeaviateClient,
        collection: str,
        operations: List[OperationStep],
        agents_host: Union[str, None] = None,
        timeout: Union[int, None] = None,
    ):
        """Initialize the TransformationAgent.

        Args:
            client: The Weaviate client connected to a Weaviate Cloud cluster.
            collection: The collection to perform transformations on.
            operations: A list of operations to execute on the collection.
            agents_host: Optional host of the agents service.
            timeout: The timeout for the request. Defaults to 60 seconds.
        """
        super().__init__(
            client=client,
            agents_host=agents_host,
        )
        self.collection = collection
        self.operations = operations

        self._timeout = 60 if timeout is None else timeout

        self.t_host = f"{self._agents_host}/transformation"

<<<<<<< HEAD
    def update_all(self) -> TransformationResponse:
        """Triggers all configured transformation operations on the collection.

        Returns:
            Response with workflow ID for tracking transformation progress.

        Raises:
            httpx.HTTPError: If there is an error communicating with the transformation service.
            ValueError: If the operations are not properly configured or if there are duplicate
                property operations.
        """
        # Convert operations to request format
=======
    def _build_request_operations(self) -> list:
>>>>>>> db41af54
        request_operations = []
        for operation in self.operations:
            if operation.operation_type == OperationType.APPEND:
                if not isinstance(operation, AppendPropertyOperation):
                    raise ValueError(
                        "Append operations must use AppendPropertyOperation type"
                    )
                request_operation = {
                    "type": "create",
                    "instruction": operation.instruction,
                    "view_properties": operation.view_properties,
                    "on_properties": [
                        {
                            "name": operation.property_name,
                            "data_type": operation.data_type.value,
                        }
                    ],
                }
            elif operation.operation_type == OperationType.UPDATE:
                if not isinstance(operation, UpdatePropertyOperation):
                    raise ValueError(
                        "Update operations must use UpdatePropertyOperation type"
                    )
                request_operation = {
                    "type": "update",
                    "instruction": operation.instruction,
                    "view_properties": operation.view_properties,
                    "on_properties": [operation.property_name],
                }
            else:
                raise ValueError(
                    f"Unsupported operation type: {operation.operation_type}. "
                    "Only APPEND and UPDATE operations are supported."
                )
            request_operations.append(request_operation)
        return request_operations

    def _post_transformation(self, request: dict) -> TransformationResponse:
        with httpx.Client(timeout=self._timeout) as client:
            response = client.post(
                self.t_host + "/properties",
                json=request,
                headers=self._headers,
            )
            if response.is_error:
                raise Exception(response.text)
            return TransformationResponse(**response.json())

    def update_all(self) -> TransformationResponse:
        """Triggers all configured transformation operations on the collection.

        Returns:
            TransformationResponse: response with workflow ID for tracking transformation progress.

        Raises:
            httpx.HTTPError: If there is an error communicating with the transformation service.
            ValueError: If the operations are not properly configured or if there are duplicate
                property operations.
        """
        request = {
            "collection": self.collection,
            "operations": self._build_request_operations(),
            "headers": self._connection.additional_headers,
        }
        return self._post_transformation(request)

    def get_status(self, workflow_id: str) -> dict:
        """Check the status of a transformation workflow.

        Args:
            workflow_id: The ID of the workflow to check, obtained from TransformationResponse

        Returns:
            The status response from the transformation service

        Raises:
            httpx.HTTPError: If there is an error communicating with the transformation service
        """
        with httpx.Client(timeout=self._timeout) as client:
            response = client.get(
                f"{self.t_host}/properties/status/{workflow_id}",
                headers=self._headers,
            )

            if response.is_error:
                raise Exception(response.text)

            return response.json()

    def update_by_uuids(self, uuids: List[UUID]) -> TransformationResponse:
        """Triggers all configured transformation operations on the specified UUIDs in the collection.

        Args:
            uuids: List of UUIDs to process.

        Returns:
            TransformationResponse: response with workflow ID for tracking transformation progress.

        Raises:
            httpx.HTTPError: If there is an error communicating with the transformation service.
            ValueError: If the operations are not properly configured or if there are duplicate
                property operations.
        """
        request = {
            "collection": self.collection,
            "operations": self._build_request_operations(),
            "headers": self._connection.additional_headers,
            "uuids": [str(u) for u in uuids],
        }
        return self._post_transformation(request)<|MERGE_RESOLUTION|>--- conflicted
+++ resolved
@@ -52,22 +52,7 @@
 
         self.t_host = f"{self._agents_host}/transformation"
 
-<<<<<<< HEAD
-    def update_all(self) -> TransformationResponse:
-        """Triggers all configured transformation operations on the collection.
-
-        Returns:
-            Response with workflow ID for tracking transformation progress.
-
-        Raises:
-            httpx.HTTPError: If there is an error communicating with the transformation service.
-            ValueError: If the operations are not properly configured or if there are duplicate
-                property operations.
-        """
-        # Convert operations to request format
-=======
     def _build_request_operations(self) -> list:
->>>>>>> db41af54
         request_operations = []
         for operation in self.operations:
             if operation.operation_type == OperationType.APPEND:
